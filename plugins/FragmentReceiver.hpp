--- conflicted
+++ resolved
@@ -118,7 +118,6 @@
   void init(const data_t&) override;
 
 protected:
-<<<<<<< HEAD
   
   using trigger_decision_source_t = dunedaq::appfwk::DAQSource<dfmessages::TriggerDecision>;
   using fragment_source_t = dunedaq::appfwk::DAQSource<std::unique_ptr<dataformats::Fragment>>;
@@ -130,10 +129,7 @@
 		    bool drain = false ) ;
   
   dataformats::TriggerRecord* build_trigger_record(const TriggerId&);
-=======
-  // BuildTriggerRecord will allocate memory and then orphan it to the caller via the returned pointer
-  dataformats::TriggerRecord* BuildTriggerRecord(const TriggerId&);
->>>>>>> 2770ec7a
+  // build_trigger_record will allocate memory and then orphan it to the caller via the returned pointer
   // Plese note that the method will destroy the memory saved in the bookkeeping map
 
   bool send_trigger_record( const TriggerId&, trigger_record_sink_t &, 
