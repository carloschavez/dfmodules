/**
 * @file DataWriter.cpp DataWriter class implementation
 *
 * This is part of the DUNE DAQ Software Suite, copyright 2020.
 * Licensing/copyright details are in the COPYING file that you should have
 * received with this code.
 */

#include "DataWriter.hpp"
#include "dfmodules/CommonIssues.hpp"
#include "dfmodules/KeyedDataBlock.hpp"
#include "dfmodules/StorageKey.hpp"
#include "dfmodules/datawriter/Nljs.hpp"

#include "TRACE/trace.h"
#include "appfwk/DAQModuleHelper.hpp"
#include "dataformats/Fragment.hpp"
#include "dfmessages/TriggerDecision.hpp"
#include "dfmessages/TriggerInhibit.hpp"
#include "ers/ers.h"

#include <algorithm>
#include <chrono>
#include <cstdlib>
#include <memory>
#include <string>
#include <thread>
#include <utility>
#include <vector>

/**
 * @brief Name used by TRACE TLOG calls from this source file
 */
#define TRACE_NAME "DataWriter"                   // NOLINT
#define TLVL_ENTER_EXIT_METHODS TLVL_DEBUG + 5    // NOLINT
#define TLVL_CONFIG TLVL_DEBUG + 7                // NOLINT
#define TLVL_WORK_STEPS TLVL_DEBUG + 10           // NOLINT
#define TLVL_FRAGMENT_HEADER_DUMP TLVL_DEBUG + 17 // NOLINT

namespace dunedaq {
namespace dfmodules {

DataWriter::DataWriter(const std::string& name)
  : dunedaq::appfwk::DAQModule(name)
  , m_thread(std::bind(&DataWriter::do_work, this, std::placeholders::_1))
  , m_queue_timeout(100)
  , m_trigger_record_input_queue(nullptr)
{
  register_command("conf", &DataWriter::do_conf);
  register_command("start", &DataWriter::do_start);
  register_command("stop", &DataWriter::do_stop);
  register_command("scrap", &DataWriter::do_scrap);
}

void
DataWriter::init(const data_t& init_data)
{
  TLOG(TLVL_ENTER_EXIT_METHODS) << get_name() << ": Entering init() method";
  auto qi = appfwk::queue_index(
    init_data, { "trigger_record_input_queue", "trigger_decision_for_inhibit", "trigger_inhibit_output_queue" });
  try {
    m_trigger_record_input_queue.reset(new trigrecsource_t(qi["trigger_record_input_queue"].inst));
  } catch (const ers::Issue& excpt) {
    throw InvalidQueueFatalError(ERS_HERE, get_name(), "trigger_record_input_queue", excpt);
  }

  using trigdecsource_t = dunedaq::appfwk::DAQSource<dfmessages::TriggerDecision>;
  std::unique_ptr<trigdecsource_t> trig_dec_queue_for_inh;
  try {
    trig_dec_queue_for_inh.reset(new trigdecsource_t(qi["trigger_decision_for_inhibit"].inst));
  } catch (const ers::Issue& excpt) {
    throw InvalidQueueFatalError(ERS_HERE, get_name(), "trigger_decision_for_inhibit", excpt);
  }
  using triginhsink_t = dunedaq::appfwk::DAQSink<dfmessages::TriggerInhibit>;
  std::unique_ptr<triginhsink_t> trig_inh_output_queue;
  try {
    trig_inh_output_queue.reset(new triginhsink_t(qi["trigger_inhibit_output_queue"].inst));
  } catch (const ers::Issue& excpt) {
    throw InvalidQueueFatalError(ERS_HERE, get_name(), "trigger_inhibit_output_queue", excpt);
  }
  m_trigger_inhibit_agent.reset(
    new TriggerInhibitAgent(get_name(), std::move(trig_dec_queue_for_inh), std::move(trig_inh_output_queue)));

  TLOG(TLVL_ENTER_EXIT_METHODS) << get_name() << ": Exiting init() method";
}

void
DataWriter::do_conf(const data_t& payload)
{
  TLOG(TLVL_ENTER_EXIT_METHODS) << get_name() << ": Entering do_conf() method";

  datawriter::ConfParams conf_params = payload.get<datawriter::ConfParams>();
  m_trigger_inhibit_agent->set_threshold_for_inhibit(conf_params.threshold_for_inhibit);
  TLOG(TLVL_CONFIG) << get_name() << ": threshold_for_inhibit is " << conf_params.threshold_for_inhibit;
  TLOG(TLVL_CONFIG) << get_name() << ": data_store_parameters are " << conf_params.data_store_parameters;

  // create the DataStore instance here
  m_data_writer = make_data_store(payload["data_store_parameters"]);

  TLOG(TLVL_ENTER_EXIT_METHODS) << get_name() << ": Exiting do_conf() method";
}

void
DataWriter::do_start(const data_t& /*args*/)
{
  TLOG(TLVL_ENTER_EXIT_METHODS) << get_name() << ": Entering do_start() method";
  m_trigger_inhibit_agent->start_checking();
  m_thread.start_working_thread();
  ERS_LOG(get_name() << " successfully started");
  TLOG(TLVL_ENTER_EXIT_METHODS) << get_name() << ": Exiting do_start() method";
}

void
DataWriter::do_stop(const data_t& /*args*/)
{
  TLOG(TLVL_ENTER_EXIT_METHODS) << get_name() << ": Entering do_stop() method";
  m_trigger_inhibit_agent->stop_checking();
  m_thread.stop_working_thread();
  ERS_LOG(get_name() << " successfully stopped");
  TLOG(TLVL_ENTER_EXIT_METHODS) << get_name() << ": Exiting do_stop() method";
}

void
DataWriter::do_scrap(const data_t& /*payload*/)
{
  TLOG(TLVL_ENTER_EXIT_METHODS) << get_name() << ": Entering do_scrap() method";

  // clear/reset the DataStore instance here
  m_data_writer.reset();

  TLOG(TLVL_ENTER_EXIT_METHODS) << get_name() << ": Exiting do_scrap() method";
}

void
DataWriter::do_work(std::atomic<bool>& running_flag)
{
  TLOG(TLVL_ENTER_EXIT_METHODS) << get_name() << ": Entering do_work() method";
  int32_t received_count = 0;

  // ensure that we have a valid dataWriter instance
  if (m_data_writer.get() == nullptr) {
    throw InvalidDataWriterError(ERS_HERE, get_name());
  }

  while (running_flag.load()) {
    std::unique_ptr<dataformats::TriggerRecord> trigger_record_ptr;

    // receive the next TriggerRecord
    try {
      m_trigger_record_input_queue->pop(trigger_record_ptr, m_queue_timeout);
      ++received_count;
      TLOG(TLVL_WORK_STEPS) << get_name() << ": Popped the TriggerRecord for trigger number "
                            << trigger_record_ptr->get_header_ref().get_trigger_number() << " off the input queue";
    } catch (const dunedaq::appfwk::QueueTimeoutExpired& excpt) {
      // it is perfectly reasonable that there might be no data in the queue
      // some fraction of the times that we check, so we just continue on and try again
      continue;
    }

<<<<<<< HEAD
    write_to_store( trigRecPtr ) ;

    // progress updates
    if ((received_count % 3) == 0) {
      std::ostringstream oss_prog;
      oss_prog << ": Processing trigger number " << trigRecPtr->get_header().get_trigger_number() << ", this is one of "
               << received_count << " trigger records received so far.";
      ers::log(ProgressUpdate(ERS_HERE, get_name(), oss_prog.str()));
    }
    
    // tell the TriggerInhibitAgent the trigger_number of this TriggerRecord so that
    // it can check whether an Inhibit needs to be asserted or cleared.
    m_trigger_inhibit_agent->set_latest_trigger_number(trigRecPtr->get_header().get_trigger_number());
  }
  
  TLOG(TLVL_ENTER_EXIT_METHODS) << get_name() << ": Entering draining phase";

  while( m_trigger_record_input_queue->can_pop() ) {
    
    std::unique_ptr<dataformats::TriggerRecord> trigRecPtr;
    
    // receive the next TriggerRecord
    try {
      m_trigger_record_input_queue->pop(trigRecPtr, m_queue_timeout);
      ++received_count;
      TLOG(TLVL_WORK_STEPS) << get_name() << ": Popped the TriggerRecord for trigger number "
                            << trigRecPtr->get_header().get_trigger_number() << " off the input queue";
    } catch (const dunedaq::appfwk::QueueTimeoutExpired& excpt) {
      // it is perfectly reasonable that there might be no data in the queue
      // some fraction of the times that we check, so we just continue on and try again
      continue;
=======
    // if we received a TriggerRecord, print out some debug information, if requested

    // First store the trigger record header
    const void* trh_ptr = trigger_record_ptr->get_header_ref().get_storage_location();
    size_t trh_size = trigger_record_ptr->get_header_ref().get_total_size_bytes();
    // Apa number and link number in trh_key
    // are not taken into account for the Trigger
    StorageKey trh_key(trigger_record_ptr->get_header_ref().get_run_number(),
                       trigger_record_ptr->get_header_ref().get_trigger_number(),
                       "TriggerRecordHeader",
                       1,
                       1);
    KeyedDataBlock trh_block(trh_key);
    trh_block.m_unowned_data_start = trh_ptr;
    trh_block.m_data_size = trh_size;
    m_data_writer->write(trh_block);

    // Write the fragments
    const auto& frag_vec = trigger_record_ptr->get_fragments_ref();
    for (const auto& frag_ptr : frag_vec) {
      TLOG(TLVL_FRAGMENT_HEADER_DUMP) << get_name() << ": Partial(?) contents of the Fragment from link "
                                      << frag_ptr->get_link_id().m_link_number;
      const size_t number_of_32bit_values_per_row = 5;
      const size_t max_number_of_rows = 5;
      int number_of_32bit_values_to_print =
        std::min((number_of_32bit_values_per_row * max_number_of_rows),
                 (static_cast<size_t>(frag_ptr->get_size()) / sizeof(uint32_t)));               // NOLINT
      const uint32_t* mem_ptr = static_cast<const uint32_t*>(frag_ptr->get_storage_location()); // NOLINT
      std::ostringstream oss_hexdump;
      for (int idx = 0; idx < number_of_32bit_values_to_print; ++idx) {
        if ((idx % number_of_32bit_values_per_row) == 0) {
          oss_hexdump << "32-bit offset " << std::setw(2) << std::setfill(' ') << idx << ":" << std::hex;
        }
        oss_hexdump << " 0x" << std::setw(8) << std::setfill('0') << *mem_ptr;
        ++mem_ptr;
        if (((idx + 1) % number_of_32bit_values_per_row) == 0) {
          oss_hexdump << std::dec;
          TLOG(TLVL_FRAGMENT_HEADER_DUMP) << get_name() << ": " << oss_hexdump.str();
          oss_hexdump.str("");
          oss_hexdump.clear();
        }
      }
      if (oss_hexdump.str().length() > 0) {
        TLOG(TLVL_FRAGMENT_HEADER_DUMP) << get_name() << ": " << oss_hexdump.str();
      }

      // write each Fragment to the DataStore
      // //StorageKey fragment_skey(trigger_record_ptr->get_run_number(), trigger_record_ptr->get_trigger_number,
      // "FELIX",
      StorageKey fragment_skey(frag_ptr->get_run_number(),
                               frag_ptr->get_trigger_number(),
                               "FELIX",
                               frag_ptr->get_link_id().m_apa_number,
                               frag_ptr->get_link_id().m_link_number);
      KeyedDataBlock data_block(fragment_skey);
      data_block.m_unowned_data_start = frag_ptr->get_storage_location();
      data_block.m_data_size = frag_ptr->get_size();

      // data_block.unowned_trigger_record_header =
      // data_block.trh_size =
      m_data_writer->write(data_block);
>>>>>>> 2770ec7a
    }

    write_to_store( trigRecPtr ) ;
    
    // progress updates
    if ((received_count % 3) == 0) {
      std::ostringstream oss_prog;
      oss_prog << ": Processing trigger number " << trigger_record_ptr->get_header_ref().get_trigger_number()
               << ", this is one of " << received_count << " trigger records received so far.";
      ers::log(ProgressUpdate(ERS_HERE, get_name(), oss_prog.str()));
    }
    
    // tell the TriggerInhibitAgent the trigger_number of this TriggerRecord so that
    // it can check whether an Inhibit needs to be asserted or cleared.
<<<<<<< HEAD
    m_trigger_inhibit_agent->set_latest_trigger_number(trigRecPtr->get_header().get_trigger_number());
    
    
  }   // draining loop
=======
    m_trigger_inhibit_agent->set_latest_trigger_number(trigger_record_ptr->get_header_ref().get_trigger_number());
  }
>>>>>>> 2770ec7a

  std::ostringstream oss_summ;
  oss_summ << ": Exiting the do_work() method, received trigger record messages for " << received_count << " triggers.";
  ers::log(ProgressUpdate(ERS_HERE, get_name(), oss_summ.str()));
  TLOG(TLVL_ENTER_EXIT_METHODS) << get_name() << ": Exiting do_work() method";
}

bool 
DataWriter::write_to_store( const std::unique_ptr<dataformats::TriggerRecord> & trigRecPtr ) {

  // if we received a TriggerRecord, print out some debug information, if requested
  
  // First store the trigger record header
  void* trh_ptr = trigRecPtr->get_header().get_storage_location();
  size_t trh_size = trigRecPtr->get_header().get_total_size_bytes();
  // Apa number and link number in trh_key
  // are not taken into account for the Trigger
  StorageKey trh_key(trigRecPtr->get_header().get_run_number(),
		     trigRecPtr->get_header().get_trigger_number(),
		     "TriggerRecordHeader",
		     1,
		     1);
  KeyedDataBlock trh_block(trh_key);
  trh_block.m_unowned_data_start = trh_ptr;
  trh_block.m_data_size = trh_size;
  m_data_writer->write(trh_block);
  
  // Write the fragments
  const auto& frag_vec = trigRecPtr->get_fragments();
  for (const auto& frag_ptr : frag_vec) {
    TLOG(TLVL_FRAGMENT_HEADER_DUMP) << get_name() << ": Partial(?) contents of the Fragment from link "
				    << frag_ptr->get_link_id().link_number;
    const size_t number_of_32bit_values_per_row = 5;
    const size_t max_number_of_rows = 5;
    int number_of_32bit_values_to_print =
      std::min((number_of_32bit_values_per_row * max_number_of_rows),
	       (static_cast<size_t>(frag_ptr->get_size()) / sizeof(uint32_t)));               // NOLINT
    const uint32_t* mem_ptr = static_cast<const uint32_t*>(frag_ptr->get_storage_location()); // NOLINT
    std::ostringstream oss_hexdump;
    for (int idx = 0; idx < number_of_32bit_values_to_print; ++idx) {
      if ((idx % number_of_32bit_values_per_row) == 0) {
	oss_hexdump << "32-bit offset " << std::setw(2) << std::setfill(' ') << idx << ":" << std::hex;
      }
      oss_hexdump << " 0x" << std::setw(8) << std::setfill('0') << *mem_ptr;
      ++mem_ptr;
      if (((idx + 1) % number_of_32bit_values_per_row) == 0) {
	oss_hexdump << std::dec;
	TLOG(TLVL_FRAGMENT_HEADER_DUMP) << get_name() << ": " << oss_hexdump.str();
	oss_hexdump.str("");
	oss_hexdump.clear();
      }
    }
    if (oss_hexdump.str().length() > 0) {
      TLOG(TLVL_FRAGMENT_HEADER_DUMP) << get_name() << ": " << oss_hexdump.str();
    }
    
    // write each Fragment to the DataStore
    // //StorageKey fragment_skey(trigRecPtr->get_run_number(), trigRecPtr->get_trigger_number, "FELIX",
    StorageKey fragment_skey(frag_ptr->get_run_number(),
			     frag_ptr->get_trigger_number(),
			     "FELIX",
			     frag_ptr->get_link_id().apa_number,
			     frag_ptr->get_link_id().link_number);
    KeyedDataBlock data_block(fragment_skey);
    data_block.m_unowned_data_start = frag_ptr->get_storage_location();
    data_block.m_data_size = frag_ptr->get_size();
    
    // data_block.unowned_trigger_record_header =
    // data_block.trh_size =
    m_data_writer->write(data_block);
  }

  return true ;
}


} // namespace dfmodules
} // namespace dunedaq

DEFINE_DUNE_DAQ_MODULE(dunedaq::dfmodules::DataWriter)<|MERGE_RESOLUTION|>--- conflicted
+++ resolved
@@ -157,7 +157,6 @@
       continue;
     }
 
-<<<<<<< HEAD
     write_to_store( trigRecPtr ) ;
 
     // progress updates
@@ -189,69 +188,6 @@
       // it is perfectly reasonable that there might be no data in the queue
       // some fraction of the times that we check, so we just continue on and try again
       continue;
-=======
-    // if we received a TriggerRecord, print out some debug information, if requested
-
-    // First store the trigger record header
-    const void* trh_ptr = trigger_record_ptr->get_header_ref().get_storage_location();
-    size_t trh_size = trigger_record_ptr->get_header_ref().get_total_size_bytes();
-    // Apa number and link number in trh_key
-    // are not taken into account for the Trigger
-    StorageKey trh_key(trigger_record_ptr->get_header_ref().get_run_number(),
-                       trigger_record_ptr->get_header_ref().get_trigger_number(),
-                       "TriggerRecordHeader",
-                       1,
-                       1);
-    KeyedDataBlock trh_block(trh_key);
-    trh_block.m_unowned_data_start = trh_ptr;
-    trh_block.m_data_size = trh_size;
-    m_data_writer->write(trh_block);
-
-    // Write the fragments
-    const auto& frag_vec = trigger_record_ptr->get_fragments_ref();
-    for (const auto& frag_ptr : frag_vec) {
-      TLOG(TLVL_FRAGMENT_HEADER_DUMP) << get_name() << ": Partial(?) contents of the Fragment from link "
-                                      << frag_ptr->get_link_id().m_link_number;
-      const size_t number_of_32bit_values_per_row = 5;
-      const size_t max_number_of_rows = 5;
-      int number_of_32bit_values_to_print =
-        std::min((number_of_32bit_values_per_row * max_number_of_rows),
-                 (static_cast<size_t>(frag_ptr->get_size()) / sizeof(uint32_t)));               // NOLINT
-      const uint32_t* mem_ptr = static_cast<const uint32_t*>(frag_ptr->get_storage_location()); // NOLINT
-      std::ostringstream oss_hexdump;
-      for (int idx = 0; idx < number_of_32bit_values_to_print; ++idx) {
-        if ((idx % number_of_32bit_values_per_row) == 0) {
-          oss_hexdump << "32-bit offset " << std::setw(2) << std::setfill(' ') << idx << ":" << std::hex;
-        }
-        oss_hexdump << " 0x" << std::setw(8) << std::setfill('0') << *mem_ptr;
-        ++mem_ptr;
-        if (((idx + 1) % number_of_32bit_values_per_row) == 0) {
-          oss_hexdump << std::dec;
-          TLOG(TLVL_FRAGMENT_HEADER_DUMP) << get_name() << ": " << oss_hexdump.str();
-          oss_hexdump.str("");
-          oss_hexdump.clear();
-        }
-      }
-      if (oss_hexdump.str().length() > 0) {
-        TLOG(TLVL_FRAGMENT_HEADER_DUMP) << get_name() << ": " << oss_hexdump.str();
-      }
-
-      // write each Fragment to the DataStore
-      // //StorageKey fragment_skey(trigger_record_ptr->get_run_number(), trigger_record_ptr->get_trigger_number,
-      // "FELIX",
-      StorageKey fragment_skey(frag_ptr->get_run_number(),
-                               frag_ptr->get_trigger_number(),
-                               "FELIX",
-                               frag_ptr->get_link_id().m_apa_number,
-                               frag_ptr->get_link_id().m_link_number);
-      KeyedDataBlock data_block(fragment_skey);
-      data_block.m_unowned_data_start = frag_ptr->get_storage_location();
-      data_block.m_data_size = frag_ptr->get_size();
-
-      // data_block.unowned_trigger_record_header =
-      // data_block.trh_size =
-      m_data_writer->write(data_block);
->>>>>>> 2770ec7a
     }
 
     write_to_store( trigRecPtr ) ;
@@ -266,15 +202,9 @@
     
     // tell the TriggerInhibitAgent the trigger_number of this TriggerRecord so that
     // it can check whether an Inhibit needs to be asserted or cleared.
-<<<<<<< HEAD
     m_trigger_inhibit_agent->set_latest_trigger_number(trigRecPtr->get_header().get_trigger_number());
     
-    
   }   // draining loop
-=======
-    m_trigger_inhibit_agent->set_latest_trigger_number(trigger_record_ptr->get_header_ref().get_trigger_number());
-  }
->>>>>>> 2770ec7a
 
   std::ostringstream oss_summ;
   oss_summ << ": Exiting the do_work() method, received trigger record messages for " << received_count << " triggers.";
