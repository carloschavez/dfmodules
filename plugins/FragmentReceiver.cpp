--- conflicted
+++ resolved
@@ -152,58 +152,7 @@
 
   while (running_flag.load()) {
 
-<<<<<<< HEAD
     bool book_updates =  read_queues( decision_source, frag_sources ) ;
-=======
-    bool book_updates = false;
-
-    //-------------------------------------------------
-    // Try to get a trigger decision of trigger decisions
-    //--------------------------------------------------
-
-    if (decision_source.can_pop()) {
-
-      try {
-        decision_source.pop(temp_dec, m_queue_timeout);
-      } catch (const dunedaq::appfwk::QueueTimeoutExpired& excpt) {
-        // it is perfectly reasonable that there might be no data in the queue
-        // some fraction of the times that we check, so we just continue on and try again
-        continue;
-      }
-
-      current_time = temp_dec.m_trigger_timestamp;
-
-      TriggerId temp_id(temp_dec);
-      m_trigger_decisions[temp_id] = temp_dec;
-
-      book_updates = true;
-    } // if decisions has something to be read
-
-    //-------------------------------------------------
-    // Try to get Fragments from every queue
-    //--------------------------------------------------
-
-    for (unsigned int j = 0; j < frag_sources.size(); ++j) {
-
-      if (frag_sources[j]->can_pop()) {
-
-        try {
-          frag_sources[j]->pop(temp_fragment, m_queue_timeout);
-
-        } catch (const dunedaq::appfwk::QueueTimeoutExpired& excpt) {
-          // it is perfectly reasonable that there might be no data in the queue
-          // some fraction of the times that we check, so we just continue on and try again
-          continue;
-        }
-
-        TriggerId temp_id(*temp_fragment);
-        m_fragments[temp_id].push_back(std::move(temp_fragment));
-
-        book_updates = true;
-      }
-
-    } // queue loop
->>>>>>> 2770ec7a
 
     // TLOG(TLVL_WORK_STEPS) << "Decision size: " << m_trigger_decisions.size() ;
     // TLOG(TLVL_WORK_STEPS) << "Frag size: " << m_fragments.size() ;
@@ -415,18 +364,11 @@
 
   dataformats::TriggerRecord* trig_rec_ptr = new dataformats::TriggerRecord(trig_dec_comp);
 
-<<<<<<< HEAD
   trig_rec_ptr->get_header().set_trigger_number(trig_dec.trigger_number);
   trig_rec_ptr->get_header().set_run_number(trig_dec.run_number);
   trig_rec_ptr->get_header().set_trigger_timestamp(trig_dec.trigger_timestamp);
   trig_rec_ptr->get_header().set_trigger_type( trig_dec.trigger_type ) ;
   
-=======
-  trig_rec_ptr->get_header_ref().set_trigger_number(trig_dec.m_trigger_number);
-  trig_rec_ptr->get_header_ref().set_run_number(trig_dec.m_run_number);
-  trig_rec_ptr->get_header_ref().set_trigger_timestamp(trig_dec.m_trigger_timestamp);
-
->>>>>>> 2770ec7a
   auto frags_it = m_fragments.find(id);
   auto& frags = frags_it->second;
 
