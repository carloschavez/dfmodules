/**
 * @file HDF5DataStore.hpp
 *
 * An implementation of the DataStore interface that uses the
 * highFive library to create objects in HDF5 Groups and datasets
 *
 * This is part of the DUNE DAQ Application Framework, copyright 2020.
 * Licensing/copyright details are in the COPYING file that you should have
 * received with this code.
 */

#ifndef DFMODULES_PLUGINS_HDF5DATASTORE_HPP_
#define DFMODULES_PLUGINS_HDF5DATASTORE_HPP_

#include "HDF5FileUtils.hpp"
#include "HDF5KeyTranslator.hpp"
#include "dfmodules/DataStore.hpp"
#include "dfmodules/hdf5datastore/Nljs.hpp"
#include "dfmodules/hdf5datastore/Structs.hpp"

#include <TRACE/trace.h>
#include <appfwk/DAQModule.hpp>
#include <ers/Issue.h>

#include <boost/lexical_cast.hpp>
#include <highfive/H5File.hpp>

#include <memory>
#include <string>
#include <utility>
#include <vector>

namespace dunedaq {

ERS_DECLARE_ISSUE_BASE(dfmodules,
                       InvalidOperationMode,
                       appfwk::GeneralDAQModuleIssue,
                       "Selected opearation mode \"" << selected_operation
                                                     << "\" is NOT supported. Please update the configuration file.",
                       ((std::string)name),
                       ((std::string)selected_operation))

ERS_DECLARE_ISSUE_BASE(dfmodules,
                       InvalidHDF5Dataset,
                       appfwk::GeneralDAQModuleIssue,
                       "The HDF5 Dataset associated with name \"" << dataSet << "\" is invalid. (file = " << filename
                                                                  << ")",
                       ((std::string)name),
                       ((std::string)dataSet)((std::string)filename))

ERS_DECLARE_ISSUE_BASE(dfmodules,
                       HDF5DataSetError,
                       appfwk::GeneralDAQModuleIssue,
                       "DataSet exception from HighFive library for DataSet name \"" << dataSet
                       << "\", exception message is \"" << msgText << "\"",
                       ((std::string)name),
                       ((std::string)dataSet)((std::string)msgText))

namespace dfmodules {

/**
 * @brief HDF5DataStore creates an HDF5 instance
 * of the DataStore class
 *
 */
class HDF5DataStore : public DataStore
{

public:
  /**
   * @brief HDF5DataStore Constructor
   * @param name, path, fileName, operationMode
   *
   */
  explicit HDF5DataStore(const nlohmann::json& conf)
    : DataStore(conf.value("name", "data_store"))
    , fullNameOfOpenFile_("")
    , openFlagsOfOpenFile_(0)
  {
    TLOG(TLVL_DEBUG) << get_name() << ": Configuration: " << conf;

    config_params_ = conf.get<hdf5datastore::ConfParams>();
    fileName_ = config_params_.filename_parameters.overall_prefix;
    path_ = config_params_.directory_path;
    operation_mode_ = config_params_.mode;
    max_file_size_ = config_params_.max_file_size_bytes;
    // fileName_ = conf["filename_prefix"].get<std::string>() ;
    // path_ = conf["directory_path"].get<std::string>() ;
    // operation_mode_ = conf["mode"].get<std::string>() ;
    // Get maximum file size in bytes
    // AAA: todo get from configuration params, force that max file size to be in bytes?
    // max_file_size_ = conf["MaxFileSize"].get()*1024ULL*1024ULL;
    // max_file_size_ = 1*1024ULL*1024ULL;
    file_count_ = 0;
    recorded_size_ = 0;

    if (operation_mode_ != "one-event-per-file" && operation_mode_ != "one-fragment-per-file" &&
        operation_mode_ != "all-per-file") {

      throw InvalidOperationMode(ERS_HERE, get_name(), operation_mode_);
    }
  }

  virtual void setup(const size_t eventId) { ERS_INFO("Setup ... " << eventId); }

  virtual KeyedDataBlock read(const StorageKey& key)
  {
    TLOG(TLVL_DEBUG) << get_name() << ": going to read data block from triggerNumber/detectorType/apaNumber/linkNumber "
                     << HDF5KeyTranslator::get_path_string(key, config_params_.file_layout_parameters) << " from file "
                     << getFileNameFromKey(key);

    // opening the file from Storage Key + path_ + fileName_ + operation_mode_
    std::string fullFileName = HDF5KeyTranslator::get_file_name(key, config_params_, file_count_);

    // filePtr will be the handle to the Opened-File after a call to openFileIfNeeded()
    openFileIfNeeded(fullFileName, HighFive::File::ReadOnly);

    std::vector<std::string> group_and_dataset_path_elements =
      HDF5KeyTranslator::get_path_elements(key, config_params_.file_layout_parameters);

    // const std::string datasetName = std::to_string(key.getLinkNumber());
    const std::string datasetName = group_and_dataset_path_elements.back();

    KeyedDataBlock dataBlock(key);

    HighFive::Group theGroup = HDF5FileUtils::getSubGroup(filePtr, group_and_dataset_path_elements, false);

    try { // to determine if the dataset exists in the group and copy it to membuffer
      HighFive::DataSet theDataSet = theGroup.getDataSet(datasetName);
      dataBlock.data_size = theDataSet.getStorageSize();
      HighFive::DataSpace thedataSpace = theDataSet.getSpace();
      char* membuffer = new char[dataBlock.data_size];
      theDataSet.read(membuffer);
      std::unique_ptr<char> memPtr(membuffer);
      dataBlock.owned_data_start = std::move(memPtr);
    } catch (HighFive::DataSetException const&) {
      ERS_LOG("HDF5DataSet " << datasetName << " not found.");
    }

    return dataBlock;
  }

  /**
   * @brief HDF5DataStore write()
   * Method used to write constant data
   * into HDF5 format. Operational mode
   * defined in the configuration file.
   *
   */
  virtual void write(const KeyedDataBlock& dataBlock)
  {
    // opening the file from Storage Key + path_ + fileName_ + operation_mode_
    std::string fullFileName = HDF5KeyTranslator::get_file_name(dataBlock.data_key, config_params_, file_count_);

    // filePtr will be the handle to the Opened-File after a call to openFileIfNeeded()
    openFileIfNeeded(fullFileName, HighFive::File::OpenOrCreate);

    TLOG(TLVL_DEBUG) << get_name() << ": Writing data with run number " << dataBlock.data_key.getRunNumber()
                     << " and trigger number " << dataBlock.data_key.getTriggerNumber() << " and detector type "
                     << dataBlock.data_key.getDetectorType() << " and apa/link number "
                     << dataBlock.data_key.getApaNumber() << " / " << dataBlock.data_key.getLinkNumber();

    std::vector<std::string> group_and_dataset_path_elements =
      HDF5KeyTranslator::get_path_elements(dataBlock.data_key, config_params_.file_layout_parameters);

    const std::string dataset_name = group_and_dataset_path_elements.back();

    HighFive::Group subGroup = HDF5FileUtils::getSubGroup(filePtr, group_and_dataset_path_elements, true);

    // Create dataset
    HighFive::DataSpace theDataSpace = HighFive::DataSpace({ dataBlock.data_size, 1 });
    HighFive::DataSetCreateProps dataCProps_;
    HighFive::DataSetAccessProps dataAProps_;

<<<<<<< HEAD
    try {
      auto theDataSet = subGroup.createDataSet<char>(dataset_name, theDataSpace, dataCProps_, dataAProps_);
      if (theDataSet.isValid()) {
        theDataSet.write_raw(static_cast<const char*>(dataBlock.getDataStart()));
      } else {
        throw InvalidHDF5Dataset(ERS_HERE, get_name(), dataset_name, filePtr->getName());
      } 
    } catch (HighFive::DataSetException const& excpt) {
      ers::error(HDF5DataSetError(ERS_HERE, get_name(), dataset_name, excpt.what()));
    } catch (HighFive::Exception const& excpt) {
      ERS_LOG("Exception: " << excpt.what());
=======
    auto theDataSet = subGroup.createDataSet<char>(dataset_name, theDataSpace, dataCProps_, dataAProps_);
    if (theDataSet.isValid()) {
      theDataSet.write_raw(static_cast<const char*>(dataBlock.getDataStart()));
    } else {
      throw InvalidHDF5Dataset(ERS_HERE, get_name(), dataset_name, filePtr->getName());
>>>>>>> 8afe4b0f
    }

    filePtr->flush();
    recorded_size_ += dataBlock.data_size;

    // 13-Jan-2021, KAB: disable the file size checking, for now.
    // AAA: be careful on the units, maybe force it somehow?
    // if (recorded_size_ > max_file_size_) {
    //  file_count_++;
    //}
  }

  /**
   * @brief HDF5DataStore getAllExistingKeys
   * Method used to retrieve a vector with all
   * the StorageKeys
   *
   */
  virtual std::vector<StorageKey> getAllExistingKeys() const
  {
    std::vector<StorageKey> keyList;
    std::vector<std::string> fileList = getAllFiles_();

    for (auto& filename : fileList) {
      std::unique_ptr<HighFive::File> localFilePtr(new HighFive::File(filename, HighFive::File::ReadOnly));
      TLOG(TLVL_DEBUG) << get_name() << ": Opened HDF5 file " << filename;

      std::vector<std::string> pathList = HDF5FileUtils::getAllDataSetPaths(*localFilePtr);
      TLOG(TLVL_DEBUG) << get_name() << ": Path list has element count: " << pathList.size();

      for (auto& path : pathList) {
        StorageKey thisKey(0, 0, "", 0, 0);
        thisKey = HDF5KeyTranslator::getKeyFromString(path);
        keyList.push_back(thisKey);
      }

      localFilePtr.reset(); // explicit destruction
    }

    return keyList;
  }

private:
  HDF5DataStore(const HDF5DataStore&) = delete;
  HDF5DataStore& operator=(const HDF5DataStore&) = delete;
  HDF5DataStore(HDF5DataStore&&) = delete;
  HDF5DataStore& operator=(HDF5DataStore&&) = delete;

  std::unique_ptr<HighFive::File> filePtr;

  std::string path_;
  std::string fileName_;
  std::string operation_mode_;
  std::string fullNameOfOpenFile_;
  size_t max_file_size_;

  // Total number of generated files
  size_t file_count_;

  // Total size of data being written
  size_t recorded_size_;

  unsigned openFlagsOfOpenFile_;

  // Configuration
  hdf5datastore::ConfParams config_params_;

  // 31-Dec-2020, KAB: this private method is deprecated; it is moving to
  // HDF5KeyTranslator::get_file_name().
  std::string getFileNameFromKey(const StorageKey& data_key)
  {
    size_t trigger_number = data_key.getTriggerNumber();
    size_t apa_number = data_key.getApaNumber();
    std::string file_name = std::string("");
    if (operation_mode_ == "one-event-per-file") {

      file_name = path_ + "/" + fileName_ + "_trigger_number_" + std::to_string(trigger_number) + ".hdf5";

    } else if (operation_mode_ == "one-fragment-per-file") {

      file_name = path_ + "/" + fileName_ + "_trigger_number_" + std::to_string(trigger_number) + "_apa_number_" +
                  std::to_string(apa_number) + ".hdf5";

    } else if (operation_mode_ == "all-per-file") {

      // file_name = path_ + "/" + fileName_ + "_all_events" + ".hdf5";
      file_name = path_ + "/" + fileName_ + "_trigger_number_" + "file_number_" + std::to_string(file_count_) + ".hdf5";
    }

    return file_name;
  }

  std::vector<std::string> getAllFiles_() const
  {
    std::string workString = fileName_;
    if (operation_mode_ == "one-event-per-file") {
      workString += "_event_\\d+.hdf5";
    } else if (operation_mode_ == "one-fragment-per-file") {
      workString += "_event_\\d+_geoID_\\d+.hdf5";
    } else {
      workString += "_all_events.hdf5";
    }

    return HDF5FileUtils::getFilesMatchingPattern(path_, workString);
  }

  void openFileIfNeeded(const std::string& fileName, unsigned openFlags = HighFive::File::ReadOnly)
  {

    if (fullNameOfOpenFile_.compare(fileName) || openFlagsOfOpenFile_ != openFlags) {

      // opening file for the first time OR something changed in the name or the way of opening the file
      TLOG(TLVL_DEBUG) << get_name() << ": going to open file " << fileName << " with openFlags "
                       << std::to_string(openFlags);
      fullNameOfOpenFile_ = fileName;
      openFlagsOfOpenFile_ = openFlags;
      filePtr.reset(new HighFive::File(fileName, openFlags));
      TLOG(TLVL_DEBUG) << get_name() << "Created HDF5 file.";

    } else {

      TLOG(TLVL_DEBUG) << get_name() << ": Pointer file to  " << fullNameOfOpenFile_
                       << " was already opened with openFlags " << std::to_string(openFlagsOfOpenFile_);
    }
  }
};

} // namespace dfmodules
} // namespace dunedaq

#endif // DFMODULES_PLUGINS_HDF5DATASTORE_HPP_

// Local Variables:
// c-basic-offset: 2
// End:<|MERGE_RESOLUTION|>--- conflicted
+++ resolved
@@ -172,7 +172,6 @@
     HighFive::DataSetCreateProps dataCProps_;
     HighFive::DataSetAccessProps dataAProps_;
 
-<<<<<<< HEAD
     try {
       auto theDataSet = subGroup.createDataSet<char>(dataset_name, theDataSpace, dataCProps_, dataAProps_);
       if (theDataSet.isValid()) {
@@ -184,13 +183,6 @@
       ers::error(HDF5DataSetError(ERS_HERE, get_name(), dataset_name, excpt.what()));
     } catch (HighFive::Exception const& excpt) {
       ERS_LOG("Exception: " << excpt.what());
-=======
-    auto theDataSet = subGroup.createDataSet<char>(dataset_name, theDataSpace, dataCProps_, dataAProps_);
-    if (theDataSet.isValid()) {
-      theDataSet.write_raw(static_cast<const char*>(dataBlock.getDataStart()));
-    } else {
-      throw InvalidHDF5Dataset(ERS_HERE, get_name(), dataset_name, filePtr->getName());
->>>>>>> 8afe4b0f
     }
 
     filePtr->flush();
